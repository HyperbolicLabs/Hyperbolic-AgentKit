--- conflicted
+++ resolved
@@ -8,8 +8,6 @@
 import asyncio
 import warnings
 
-<<<<<<< HEAD
-=======
 # Import prompts
 from prompts import (
     PODCAST_QUERY_PROMPT,
@@ -27,7 +25,6 @@
     WEB_SEARCH_DESCRIPTION
 )
 
->>>>>>> bbb41c09
 # Load environment variables from .env file
 load_dotenv(override=True)
 
